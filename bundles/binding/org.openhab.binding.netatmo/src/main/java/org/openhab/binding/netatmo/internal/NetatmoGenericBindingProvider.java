--- conflicted
+++ resolved
@@ -14,7 +14,6 @@
 import org.openhab.core.library.items.NumberItem;
 import org.openhab.model.item.binding.AbstractGenericBindingProvider;
 import org.openhab.model.item.binding.BindingConfigParseException;
-import org.openhab.binding.netatmo.internal.NetatmoMeasureType;
 import org.slf4j.Logger;
 import org.slf4j.LoggerFactory;
 
@@ -53,27 +52,8 @@
 public class NetatmoGenericBindingProvider extends
 		AbstractGenericBindingProvider implements NetatmoBindingProvider {
 
-<<<<<<< HEAD
 	private static Logger logger = 
 		LoggerFactory.getLogger(NetatmoGenericBindingProvider.class);
-=======
-	private static class NetatmoBindingConfig implements BindingConfig {
-
-		String deviceId;
-		String moduleId;
-		NetatmoMeasureType measureType;
-
-		@Override
-		public String toString() {
-			return "NetatmoBindingConfig [deviceId=" + this.deviceId
-					+ ", moduleId=" + this.moduleId + ", measure="
-					+ this.measureType.getMeasure() + "]";
-		}
-	}
-
-	private static Logger logger = LoggerFactory
-			.getLogger(NetatmoGenericBindingProvider.class);
->>>>>>> b9f1ecbb
 
 	/**
 	 * {@inheritDoc}
@@ -119,17 +99,10 @@
 	 * {@inheritDoc}
 	 */
 	@Override
-<<<<<<< HEAD
-	public String getMeasure(final String itemName) {
+	public NetatmoMeasureType getMeasureType(String itemName){ 
 		final NetatmoBindingConfig config = 
 			(NetatmoBindingConfig) this.bindingConfigs.get(itemName);
-		return config != null ? config.measure : null;
-=======
-	public NetatmoMeasureType getMeasureType(String itemName){ 
-		final NetatmoBindingConfig config = (NetatmoBindingConfig) this.bindingConfigs
-				.get(itemName);
 		return config != null ? config.measureType : null;
->>>>>>> b9f1ecbb
 	}
 
 	/**
@@ -169,7 +142,7 @@
 			config.userid = configParts[0];
 			config.deviceId = configParts[1];
 			config.moduleId = configParts[2];
-			config.measure = configParts[3];
+			config.measureType = NetatmoMeasureType.fromString(configParts[3]);
 			break;
 		default:
 			throw new BindingConfigParseException(
@@ -181,22 +154,23 @@
 		addBindingConfig(item, config);
 	}
 	
-	
+		
 	private static class NetatmoBindingConfig implements BindingConfig {
 
 		String userid;
 		String deviceId;
 		String moduleId;
-		String measure;
+		NetatmoMeasureType measureType;
 
 		@Override
 		public String toString() {
 			return "NetatmoBindingConfig [userid=" + this.userid 
 					+ ", deviceId=" + this.deviceId
-					+ ", moduleId=" + this.moduleId
-					+ ", measure=" + this.measure + "]";
+					+ ", moduleId=" + this.moduleId + ", measure="
+					+ this.measureType.getMeasure() + "]";
 		}
 	}
 
+
 	
 }